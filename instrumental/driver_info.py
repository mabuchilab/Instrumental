# Auto-generated 2018-09-08T20:48:23.557699
from collections import OrderedDict

driver_info = OrderedDict([
    ('cameras.pixelfly', {
        'params': ['number'],
        'classes': ['Pixelfly'],
        'imports': ['win32event', 'nicelib'],
    }),
    ('cameras.tsi', {
        'params': ['serial', 'number'],
        'classes': ['TSI_Camera'],
        'imports': ['cffi'],
    }),
    ('cameras.uc480', {
        'params': ['serial', 'id', 'model'],
        'classes': ['UC480_Camera'],
        'imports': ['pywin32', 'nicelib >= 0.5'],
    }),
    ('daq.ni', {
        'params': ['serial', 'model', 'name'],
        'classes': ['NIDAQ'],
        'imports': ['nicelib >= 0.5'],
    }),
    ('funcgenerators.agilent', {
        'params': ['visa_address'],
        'classes': [],
        'imports': [],
        'visa_info': {
            'AgilentMXG': ('Agilent Technologies', ['N5181A']),
            'Agilent33250A': ('Agilent Technologies', ['Agilent33250A'])
            },
    }),
    ('funcgenerators.tektronix', {
        'params': ['visa_address'],
        'classes': [],
        'imports': [],
        'visa_info': {'AFG_3000': ('TEKTRONIX', ['AFG3011', 'AFG3021B', 'AFG3022B', 'AFG3101', 'AFG3102', 'AFG3251', 'AFG3252'])},
    }),
    ('laserdiodecontrollers.ilx_lightwave', {
        'params': ['visa_address'],
        'classes': [],
        'imports': ['visa'],
        'visa_info': {'ILX Lightwave': ('3724B', ['LDC3724B'])}
    }),
    ('lockins.sr850', {
        'params': ['visa_address'],
        'classes': [],
        'imports': ['visa'],
        'visa_info': {'SR850': ('Stanford_Research_Systems', ['SR850'])},
    }),
<<<<<<< HEAD
    ('motion._kinesis.ff', {
        'params': ['serial'],
        'classes': ['FilterFlipper'],
        'imports': [],
    }),
    ('motion._kinesis.isc', {
        'params': ['serial'],
        'classes': ['K10CR1'],
        'imports': [],
=======
    ('lockins.sr844', {
        'params': ['visa_address'],
        'classes': [],
        'imports': ['visa'],
        'visa_info': {'SR844': ('Stanford_Research_Systems', ['SR844'])}
>>>>>>> a2fb1528
    }),
    ('motion.ecc100', {
        'params': ['id'],
        'classes': ['ECC100'],
        'imports': [],
    }),
    ('motion.filter_flipper', {
        'params': ['serial'],
        'classes': ['Filter_Flipper'],
        'imports': ['cffi', 'nicelib'],
    }),
<<<<<<< HEAD
=======
    ('motion.kinesis', {
        'params': ['serial'],
        'classes': ['K10CR1'],
        'imports': ['nicelib'],
    }),
    ('motion.newmark', {
        'params': ['serial'],
        'classes': ['NSCA1'],
        'imports': ['visa']
    }),
>>>>>>> a2fb1528
    ('motion.tdc_001', {
        'params': ['serial'],
        'classes': ['TDC001'],
        'imports': ['nicelib', 'cffi'],
    }),
    ('multimeters.hp', {
        'params': ['visa_address'],
        'classes': [],
        'imports': [],
        'visa_info': {'HPMultimeter': ('HEWLETT-PACKARD', ['34401A'])},
    }),
    ('powermeters.thorlabs', {
        'params': ['visa_address'],
        'classes': [],
        'imports': [],
        'visa_info': {'PM100D': ('Thorlabs', ['PM100D'])},
    }),
    ('powersupplies.gw_instek', {
        'params': ['visa_address'],
        'classes': ['GPD_3303S'],
        'imports': [],
        'visa_info': {'GW Instek': ('GPD-3303S', ['GPD_3303S'])}
    }),
    ('scopes.tektronix', {
        'params': ['visa_address'],
        'classes': ['TDS_200', 'TDS_1000', 'TDS_2000', 'TDS_3000', 'MSO_DPO_2000', 'MSO_DPO_4000'],
        'imports': ['visa', 'pyvisa'],
        'visa_info': {'TDS_200': ('TEKTRONIX', ['TDS 210', 'TDS 220', 'TDS 224']), 'TDS_1000': ('TEKTRONIX', ['TDS 1001B', 'TDS 1002B', 'TDS 1012B']), 'TDS_2000': ('TEKTRONIX', ['TDS 2002B', 'TDS 2004B', 'TDS 2012B', 'TDS 2014B', 'TDS 2022B', 'TDS 2024B']), 'TDS_3000': ('TEKTRONIX', ['TDS 3012', 'TDS 3012B', 'TDS 3012C', 'TDS 3014', 'TDS 3014B', 'TDS 3014C', 'TDS 3032', 'TDS 3032B', 'TDS 3032C', 'TDS 3034', 'TDS 3034B', 'TDS 3034C', 'TDS 3052', 'TDS 3052B', 'TDS 3052C', 'TDS 3054', 'TDS 3054B', 'TDS 3054C']), 'MSO_DPO_2000': ('TEKTRONIX', ['MSO2012', 'MSO2014', 'MSO2024', 'DPO2012', 'DPO2014', 'DPO2024']), 'MSO_DPO_4000': ('TEKTRONIX', ['MSO4032', 'DPO4032', 'MSO4034', 'DPO4034', 'MSO4054', 'DPO4054', 'MSO4104', 'DPO4104'])},
    }),
    ('spectrometers.bristol', {
        'params': ['port'],
        'classes': ['Bristol_721'],
        'imports': [],
    }),
    ('spectrometers.thorlabs_ccs', {
        'params': ['model', 'usb', 'serial'],
        'classes': ['CCS'],
        'imports': ['visa', 'cffi', 'nicelib'],
    }),
    ('spectrumanalyzers.rohde_scharz', {
        'params': ['visa_address'],
        'classes': ['FSEA20'],
        'imports': [],
        'visa_info': {'FSEA20': ('Rohde&Schwarz', ['FSEA 20'])}
    }),
    ('tempcontrollers.covesion', {
        'params': ['visa_address'],
        'classes': ['CovesionOC'],
        'imports': ['pyvisa'],
        'visa_info': None,
    }),
    ('tempcontrollers.hcphotonics', {
        'params': ['visa_address'],
        'classes': ['TC038'],
        'imports': ['pyvisa'],
        'visa_info': None,
    }),
    ('lasers.femto_ferb', {
        'params': ['visa_address'],
        'classes': [],
        'imports': [],
        'visa_info': None,
    }),
    ('powermeters.newport', {
        'params': ['visa_address'],
        'classes': [],
        'imports': [],
        'visa_info': None,
    }),
    ('cameras.pco', {
        'params': ['number', 'interface'],
        'classes': ['PCO_Camera'],
        'imports': ['cffi', 'pycparser', 'nicelib'],
    }),
    ('vacuum.sentorr_mod', {
        'params': ['port'],
        'classes': ['SenTorrMod'],
        'imports': ['serial'],
    }),
    ('wavemeters.burleigh', {
        'params': ['visa_address'],
        'classes': [],
        'imports': [],
        'visa_info': None,
    }),
])<|MERGE_RESOLUTION|>--- conflicted
+++ resolved
@@ -1,4 +1,4 @@
-# Auto-generated 2018-09-08T20:48:23.557699
+# Auto-generated 2019-02-13T19:13:18.669824
 from collections import OrderedDict
 
 driver_info = OrderedDict([
@@ -18,7 +18,7 @@
         'imports': ['pywin32', 'nicelib >= 0.5'],
     }),
     ('daq.ni', {
-        'params': ['serial', 'model', 'name'],
+        'params': ['name', 'model', 'serial'],
         'classes': ['NIDAQ'],
         'imports': ['nicelib >= 0.5'],
     }),
@@ -26,10 +26,7 @@
         'params': ['visa_address'],
         'classes': [],
         'imports': [],
-        'visa_info': {
-            'AgilentMXG': ('Agilent Technologies', ['N5181A']),
-            'Agilent33250A': ('Agilent Technologies', ['Agilent33250A'])
-            },
+        'visa_info': {'AgilentMXG': ('Agilent Technologies', ['N5181A']), 'Agilent33250A': ('Agilent Technologies', ['Agilent33250A'])},
     }),
     ('funcgenerators.tektronix', {
         'params': ['visa_address'],
@@ -40,8 +37,14 @@
     ('laserdiodecontrollers.ilx_lightwave', {
         'params': ['visa_address'],
         'classes': [],
+        'imports': [],
+        'visa_info': {},
+    }),
+    ('lockins.sr844', {
+        'params': ['visa_address'],
+        'classes': [],
         'imports': ['visa'],
-        'visa_info': {'ILX Lightwave': ('3724B', ['LDC3724B'])}
+        'visa_info': {'SR844': ('Stanford_Research_Systems', ['SR844'])},
     }),
     ('lockins.sr850', {
         'params': ['visa_address'],
@@ -49,23 +52,15 @@
         'imports': ['visa'],
         'visa_info': {'SR850': ('Stanford_Research_Systems', ['SR850'])},
     }),
-<<<<<<< HEAD
     ('motion._kinesis.ff', {
         'params': ['serial'],
         'classes': ['FilterFlipper'],
-        'imports': [],
+        'imports': ['nicelib'],
     }),
     ('motion._kinesis.isc', {
         'params': ['serial'],
         'classes': ['K10CR1'],
-        'imports': [],
-=======
-    ('lockins.sr844', {
-        'params': ['visa_address'],
-        'classes': [],
-        'imports': ['visa'],
-        'visa_info': {'SR844': ('Stanford_Research_Systems', ['SR844'])}
->>>>>>> a2fb1528
+        'imports': ['nicelib'],
     }),
     ('motion.ecc100', {
         'params': ['id'],
@@ -77,19 +72,11 @@
         'classes': ['Filter_Flipper'],
         'imports': ['cffi', 'nicelib'],
     }),
-<<<<<<< HEAD
-=======
-    ('motion.kinesis', {
-        'params': ['serial'],
-        'classes': ['K10CR1'],
-        'imports': ['nicelib'],
-    }),
     ('motion.newmark', {
         'params': ['serial'],
         'classes': ['NSCA1'],
-        'imports': ['visa']
+        'imports': ['visa'],
     }),
->>>>>>> a2fb1528
     ('motion.tdc_001', {
         'params': ['serial'],
         'classes': ['TDC001'],
@@ -103,15 +90,15 @@
     }),
     ('powermeters.thorlabs', {
         'params': ['visa_address'],
-        'classes': [],
+        'classes': ['PM100D'],
         'imports': [],
         'visa_info': {'PM100D': ('Thorlabs', ['PM100D'])},
     }),
     ('powersupplies.gw_instek', {
         'params': ['visa_address'],
-        'classes': ['GPD_3303S'],
+        'classes': [],
         'imports': [],
-        'visa_info': {'GW Instek': ('GPD-3303S', ['GPD_3303S'])}
+        'visa_info': {},
     }),
     ('scopes.tektronix', {
         'params': ['visa_address'],
@@ -129,33 +116,33 @@
         'classes': ['CCS'],
         'imports': ['visa', 'cffi', 'nicelib'],
     }),
-    ('spectrumanalyzers.rohde_scharz', {
+    ('spectrumanalyzers.rohde_schwarz', {
         'params': ['visa_address'],
-        'classes': ['FSEA20'],
+        'classes': [],
         'imports': [],
-        'visa_info': {'FSEA20': ('Rohde&Schwarz', ['FSEA 20'])}
+        'visa_info': {},
     }),
     ('tempcontrollers.covesion', {
         'params': ['visa_address'],
         'classes': ['CovesionOC'],
         'imports': ['pyvisa'],
-        'visa_info': None,
+        'visa_info': {},
     }),
     ('tempcontrollers.hcphotonics', {
         'params': ['visa_address'],
         'classes': ['TC038'],
         'imports': ['pyvisa'],
-        'visa_info': None,
+        'visa_info': {},
     }),
     ('lasers.femto_ferb', {
         'params': ['visa_address'],
         'classes': [],
         'imports': [],
-        'visa_info': None,
+        'visa_info': {},
     }),
     ('powermeters.newport', {
         'params': ['visa_address'],
-        'classes': [],
+        'classes': ['Newport_1830_C'],
         'imports': [],
         'visa_info': None,
     }),
@@ -171,7 +158,7 @@
     }),
     ('wavemeters.burleigh', {
         'params': ['visa_address'],
-        'classes': [],
+        'classes': ['WA_1000'],
         'imports': [],
         'visa_info': None,
     }),
