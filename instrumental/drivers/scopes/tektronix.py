# -*- coding: utf-8 -*-
# Copyright 2013-2019 Nate Bogdanowicz
"""
Driver module for Tektronix oscilloscopes.
"""
import datetime as dt

import visa
from pyvisa.constants import InterfaceType
import numpy as np
from pint import UndefinedUnitError

from . import Scope
from .. import VisaMixin, SCPI_Facet, Facet
from ..util import visa_context
from ...util import to_str
from ...errors import Error
from ... import u, Q_

## add "try n times" decorator to decorate get_data method
## to avoid crashes due to spurious VISA comms failures during
## long data acquisitions

# def ntries(n_tries_max,errors=(Exception, ),default_value=0):
#     def decorate(f):
#         def new_func(*args, **kwargs):
#             n_tries = 0
#             success = False
#             while (not(success) and (n_tries<n_tries_max)):
#                 try:
#                     out = f(*args,**kwargs)
#                     success = True
#                 except errors:
#                     print(f'Warning: function {f.__name__} failed on attempt {n_tries+1} of {n_tries_max+1}')
#                     n_tries+=1
#                     out = default_value
#             return out
#         return new_func
#     return decorate

# the "errors = (Exception, 0)" and "except errors" components of the
# ntries decorator implementation above cause it to not work:
# VisaIOError: VI_ERROR_TMO (-1073807339): Timeout expired before operation completed.
#
# During handling of the above exception, another exception occurred:
#
# NameError                                 Traceback (most recent call last)
# ...
# ...
# NameError: name 'errors' is not defined

# def ntries(n_tries_max,default_value=0):
#     def decorate(f):
#         def new_func(*args, **kwargs):
#             n_tries = 0
#             success = False
#             while (not(success) and (n_tries<n_tries_max)):
#                 try:
#                     out = f(*args,**kwargs)
#                     success = True
#                 except:
#                     print(f'Warning: function {f.__name__} failed on attempt {n_tries+1} of {n_tries_max+1}')
#                     n_tries+=1
#                     out = default_value
#             return out
#         return new_func
#     return decorate


_INST_PARAMS = ['visa_address']
_INST_VISA_INFO = {
    'TDS_200': ('TEKTRONIX', ['TDS 210']),
    'TDS_3000': ('TEKTRONIX', ['TDS 3032', 'TDS 3034B']),
    'MSO_DPO_4000': ('TEKTRONIX', ['MSO4034', 'DPO4034', 'DPO2024'])
<<<<<<< HEAD
=======
}

>>>>>>> 5f2c7ca9

MODEL_CHANNELS = {
    'TDS 210': 2,
    'TDS 220': 2,
    'TDS 224': 4,
    'TDS 1001B': 2,
    'TDS 1002B': 2,
    'TDS 1012B': 2,
    'TDS 2002B': 2,
    'TDS 2004B': 4,
    'TDS 2012B': 2,
    'TDS 2014B': 4,
    'TDS 2022B': 2,
    'TDS 2024B': 4,
    'TDS 3012': 2,
    'TDS 3012B': 2,
    'TDS 3012C': 2,
    'TDS 3014': 4,
    'TDS 3014B': 4,
    'TDS 3014C': 4,
    'TDS 3032': 2,
    'TDS 3032B': 2,
    'TDS 3032C': 2,
    'TDS 3034': 4,
    'TDS 3034B': 4,
    'TDS 3034C': 4,
    'TDS 3052': 2,
    'TDS 3052B': 2,
    'TDS 3052C': 2,
    'TDS 3054': 4,
    'TDS 3054B': 4,
    'TDS 3054C': 4,
<<<<<<< HEAD
    'MSO2012': 2,
    'DPO2012': 2,
    'MSO2014': 4,
    'DPO2014': 4,
    'MSO2024': 4,
    'DPO2024': 4,
=======
    'TDS 654C': 4,
>>>>>>> 5f2c7ca9
    'MSO4032': 2,
    'DPO4032': 2,
    'MSO4034': 4,
    'DPO4034': 4,
    'MSO4054': 4,
    'DPO4054': 4,
    'MSO4104': 4,
    'DPO4104': 4,
}


class ClippingError(Error):
    pass


def infer_termination(msg_str):
    if msg_str.endswith('\r\n'):
        return '\r\n'
    elif msg_str.endswith('\r'):
        return '\r'
    elif msg_str.endswith('\n'):
        return '\n'
    return None


def strstr(value):
    """Convert to str and strip outer quotes"""
    return to_str(value)[1:-1]


def ChannelFacet(msg, convert=None, readonly=False, **kwds):
    get_msg = msg + '?'
    set_msg = None if readonly else msg + ' {}'
    if convert:
        def fget(ch):
            return convert(ch.scope.query(get_msg, ch.num))
    else:
        def fget(ch):
            return ch.scope.query(get_msg, ch.num)

    if set_msg is None:
        fset = None
    elif convert:
        def fset(ch, value):
            ch.scope.write(set_msg, ch.num, convert(value))
    else:
        def fset(ch, value):
            ch.scope.write(set_msg, ch.num, value)

    return Facet(fget, fset, **kwds)


class ChannelProperty(object):
    def __init__(self):
        self.facets = []

    def __get__(self, obj, objtype):
        if obj is None:
            return self
        return Channels(obj, self.facets)

    def __set__(self, obj, qty):
        pass

    def facet(self, facet):
        self.facets.append(facet)
        return facet


class Channels(object):
    def __init__(self, scope, facets):
        self.scope = scope
        self.valid_nums = tuple(range(1, 1+scope.channels))

    def __getitem__(self, key):
        if key not in self.valid_nums:
            raise ValueError('Invalid channel {}. Must be in {!r}'.format(key, self.valid_nums))
        return Channel(self.scope, key)


class Channel(object):
    def __init__(self, scope, num):
        self.scope = scope
        self.num = num

    def __repr__(self):
        return '<Channel {} of {}>'.format(self.num, self.scope)

    scale = ChannelFacet('ch{}:scale', convert=float, units='V')
    offset = ChannelFacet('ch{}:offset', convert=float, units='V')
    position = ChannelFacet('ch{}:position', convert=float)


class TekScope(Scope, VisaMixin):
    """
    A base class for Tektronix scopes. Supports at least TDS 3000 series as
    well as MSO/DPO 4000 series scopes.
    """
    def _initialize(self):
        if self.interface_type == InterfaceType.asrl:
            terminator = self.query('RS232:trans:term?').strip()
            self._rsrc.read_termination = terminator.replace('CR', '\r').replace('LF', '\n')
        elif self.interface_type == InterfaceType.usb:
            msg = self.query('*IDN?')
            self._rsrc.read_termination = infer_termination(msg)
        elif self.interface_type == InterfaceType.tcpip:
            msg = self.query('*IDN?')
            self._rsrc.read_termination = infer_termination(msg)
        else:
            pass

        self.write("header OFF")

<<<<<<< HEAD
    def _waveform_params(self):
        return {
            'xin': float(self.query("wfmpre:xincr?")),
            'ymu': float(self.query("wfmpre:ymult?")),
            'xze': float(self.query("wfmpre:xzero?")),
            'yze': float(self.query("wfmpre:yzero?")),
            'pt_o': float(self.query("wfmpre:pt_off?")),
            'yof': float(self.query("wfmpre:yoff?")),
            'xun': strstr(self.query("wfmpre:xun?")),
            'yun': strstr(self.query("wfmpre:yun?")),
        }

    def get_data(self, channel=1, width=2):
=======

    def get_data(self, channel=1):
>>>>>>> 5f2c7ca9
        """Retrieve a trace from the scope.

        Pulls data from channel `channel` and returns it as a tuple ``(t,y)``
        of unitful arrays.

        Parameters
        ----------
        channel : int, optional
            Channel number to pull trace from. Defaults to channel 1.
        width : int, optional
            Number of bytes per sample of data pulled from the scope. 1 or 2.

        Returns
        -------
        t, y : pint.Quantity arrays
            Unitful arrays of data from the scope. ``t`` is in seconds, while
            ``y`` is in volts.
        """
        inst = self._rsrc

        inst.write("data:source ch{}".format(channel))
        #stop = int(inst.query("wfmpre:nr_pt?"))  # Get source's number of points
        stop = int(inst.query("hor:reco?"))  # Get source's number of points in entire digital record
        inst.write("data:width 2")
        inst.write("data:encdg RIBinary")
        inst.write("data:start 1")
        inst.write("data:stop {}".format(stop))

        old_params = False
        try:
            old_read_termination = inst.read_termination
            # old_end_input = inst.end_input
            old_timeout = inst.timeout
            old_params = True
        except:
            pass
<<<<<<< HEAD

        inst.timeout = 10000
        inst.read_termination = None
        # inst.end_input = visa.constants.SerialTermination.none
        inst.write("curve?")

        with inst.ignore_warning(visa.constants.VI_SUCCESS_MAX_CNT):
            # old code
            # (_, width), _ = inst.visalib.read(inst.session, 2)  # read first 2 bytes
            (_, width) = str(inst.visalib.read(inst.session, 2)[0],'utf-8')  # read first 2 bytes
            num_bytes = int(inst.visalib.read(inst.session, int(width))[0])
            buf = bytearray(num_bytes)
            cursor = 0
            while cursor < num_bytes:
                raw_bin, _ = inst.visalib.read(inst.session, num_bytes-cursor)
                buf[cursor:cursor+len(raw_bin)] = raw_bin
                cursor += len(raw_bin)
                print(cursor)
        if old_params:
            inst.end_input = old_end_input
            inst.read_termination = old_read_termination
            inst.timeout = old_timeout
        inst.read()  # Eat termination
=======
>>>>>>> 5f2c7ca9

        inst.timeout = 10000
        inst.read_termination = None
        # inst.end_input = visa.constants.SerialTermination.none
        inst.write("curve?")
        n_tries_max = 3
        n_tries = 0
        success = False
        while (not(success) and (n_tries<n_tries_max)):
            try:
                with inst.ignore_warning(visa.constants.VI_SUCCESS_MAX_CNT):
                    # old code
                    # (_, width), _ = inst.visalib.read(inst.session, 2)  # read first 2 bytes
                    (_, width) = str(inst.visalib.read(inst.session, 2)[0],'utf-8')  # read first 2 bytes
                    num_bytes = int(inst.visalib.read(inst.session, int(width))[0])
                    buf = bytearray(num_bytes)
                    cursor = 0
                    while cursor < num_bytes:
                        raw_bin, _ = inst.visalib.read(inst.session, num_bytes-cursor)
                        buf[cursor:cursor+len(raw_bin)] = raw_bin
                        cursor += len(raw_bin)
                        print(cursor)
                if old_params:
                    # inst.end_input = old_end_input
                    inst.read_termination = old_read_termination
                    inst.timeout = old_timeout
                inst.read()  # Eat termination

                success = True
            except:
                print(f'Warning: tek scope trace transfer routine failed on attempt {n_tries+1} of {n_tries_max+1}')
                print('attempting to re-initialize VISA comms settings to regain communication access to the scope...')
                if old_params:
                    # inst.end_input = old_end_input
                    inst.read_termination = old_read_termination
                    inst.timeout = old_timeout
                inst.read()  # Eat termination

                n_tries+=1
                out = default_value
        num_points = int(num_bytes // 2)
        raw_data_y = np.frombuffer(buf, dtype='>i2', count=num_points)

        # Get scale and offset factors
        wp = self._waveform_params()
        x_units = self._tek_units(wp['xun'])
        y_units = self._tek_units(wp['yun'])

        data_x = Q_((raw_data_x - wp['pt_o'])*wp['xin'] + wp['xze'], x_units)
        data_y = Q_((raw_data_y - wp['yof'])*wp['ymu'] + wp['yze'], y_units)

        return data_x, data_y

    @staticmethod
    def _tek_units(unit_str):
        unit_map = {
            'U': '',
            'Volts': 'V'
        }

        unit_str = unit_map.get(unit_str, unit_str)
        try:
            units = u.parse_units(unit_str)
        except UndefinedUnitError:
            units = u.dimensionless
        return units

    def _read_curve(self, width):
        with self.resource.ignore_warning(visa.constants.VI_SUCCESS_MAX_CNT),\
            visa_context(self.resource, timeout=10000, read_termination=None,
                         end_input=visa.constants.SerialTermination.none):

            self.write("curve?")
            visalib = self.resource.visalib
            session = self.resource.session

            # NB: Must take slice of bytes returned by visalib.read,
            # to keep from autoconverting to int
            width_byte = visalib.read(session, 2)[0][1:]  # read first 2 bytes
            num_bytes = int(visalib.read(session, int(width_byte))[0])
            buf = bytearray(num_bytes)
            cursor = 0

            while cursor < num_bytes:
                raw_bin, _ = visalib.read(session, num_bytes-cursor)
                buf[cursor:cursor+len(raw_bin)] = raw_bin
                cursor += len(raw_bin)

        self.resource.read()  # Eat termination

        num_points = int(num_bytes // width)
        dtype = '>i{:d}'.format(width)
        return np.frombuffer(buf, dtype=dtype, count=num_points)

    def set_measurement_params(self, num, mtype, channel):
        """Set the parameters for a measurement.

        Parameters
        ----------
        num : int
            Measurement number to set, from 1-4.
        mtype : str
            Type of the measurement, e.g. 'amplitude'
        channel : int
            Number of the channel to measure.
        """
        prefix = 'measurement:meas{}'.format(num)
        self.write("{}:type {};source ch{}".format(prefix, mtype, channel))

    def read_measurement_stats(self, num):
        """
        Read the value and statistics of a measurement.

        Parameters
        ----------
        num : int
            Number of the measurement to read from, from 1-4

        Returns
        -------
        stats : dict
            Dictionary of measurement statistics. Includes value, mean, stddev,
            minimum, maximum, and nsamps.
        """
        prefix = 'measurement:meas{}'.format(num)

        if not self.are_measurement_stats_on():
            raise Exception("Measurement statistics are turned off, "
                            "please turn them on.")

        # Potential issue: If we query for all of these values in one command,
        # are they guaranteed to be taken from the same statistical set?
        # Perhaps we should stop_acquire(), then run_acquire()...
        keys = ['value', 'mean', 'stddev', 'minimum', 'maximum']
        res = self.query(prefix+':value?;mean?;stddev?;minimum?;maximum?;count?;units?').split(';')
        units = res.pop(-1).strip('"')
        count = int(res.pop(-1))
        stats = {k: Q_(rval+units) for k, rval in zip(keys, res)}
        stats['count'] = count

        num_samples = int(self.query('measurement:statistics:weighting?'))
        stats['nsamps'] = num_samples
        return stats

    def read_measurement_value(self, num):
        """Read the value of a measurement.

        Parameters
        ----------
        num : int
            Number of the measurement to read from, from 1-4

        Returns
        -------
        value : pint.Quantity
            Value of the measurement
        """
        prefix = 'measurement:meas{}'.format(num)

        self.read_events()  # Clear the queue
        raw_value, raw_units = self.query('{}:value?;units?'.format(prefix)).split(';')
        units = raw_units.strip('"')

        for code, message in self.read_events():
            if code in (547, 548, 549):
                raise ClippingError(message)

        return Q_(raw_value+units)

    def measure(self, channel, meas_type):
        """Perform immediate measurement."""
        msg = self.query(':measu:immed:source1 ch{};type {};value?;units?'
                         ''.format(channel, meas_type))
        val_str, unit_str = msg.split(';')
        units = self._tek_units(unit_str.strip('"'))

        for code, message in self.read_events():
            if code in (547, 548, 549):
                raise ClippingError(message)

        return Q_(float(val_str), units)

    def set_math_function(self, expr):
        """Set the expression used by the MATH channel.

        Parameters
        ----------
        expr : str
            a string representing the MATH expression, using channel variables
            CH1, CH2, etc. eg. 'CH1/CH2+CH3'
        """
        self.write("math:type advanced")
        self.write('math:define "{}"'.format(expr))

    def get_math_function(self):
        return self.query("math:define?").strip('"')

    def run_acquire(self):
        """Sets the acquire state to 'run'"""
        self.write("acquire:state run")

    def stop_acquire(self):
        """Sets the acquire state to 'stop'"""
        self.write("acquire:state stop")

    def get_pos(self,ch):
        """
        Returns the position of waveform on screen in the current scale,
        where 0V means that the channel's 0 is vertically centered on
        the screen.
        """
        return float(self.query('ch{}:pos?'.format(ch)))

    def get_scale(self,ch):
        """Returns the scale of waveform on screen."""
        raw_value = self.query('ch{}:sca?'.format(ch))
        raw_units = self.query('ch{}:yunits?'.format(ch))
        units = raw_units.strip('"')
        return Q_(raw_value+units)

    def get_sensitivity(self,ch):
        """Returns the 'vertical sensitivity' of channel ch."""
        raw_value = self.query('ch{}:vol?'.format(ch))
        return Q_(raw_value+' volt')

    def get_offset(self,ch):
        """Returns the vertical offset of channel ch in volts."""
        raw_value = self.query('ch{}:offs?'.format(ch))
        return Q_(raw_value+' volt')

    def set_pos(self,ch,pos):
        """Sets the position of waveform on screen."""
        self.write('ch{}:pos {:3.2E}'.format(ch,pos))

    def set_scale(self,ch,scale):
        """Sets the scale of waveform on screen."""
        self.write('ch{}:sca {:3.2E}'.format(ch,scale.to(u.volt).m))

    def set_offset(self,ch,offset):
        """Sets the scale of waveform on screen."""
        self.write('ch{}:offs {:3.2E}'.format(ch,offset.to(u.volt).m))

    def set_sensitivity(self,ch,sens):
        """Sets the 'vertical sensitivity' of channel ch."""
        self.write('ch{}:vol {:3.2E}'.format(ch,sens.to(u.volt).m))

    @property
    def interface_type(self):
        return self.resource.interface_type

    @property
    def model(self):
        _, model, _, _ = self.query('*IDN?').split(',', 3)
        return model

    @property
    def channels(self):
        try:
            return MODEL_CHANNELS[self.model]
        except KeyError:
            raise KeyError('Unknown number of channels for this scope model')

    def read_events(self):
        """Get a list of events from the Event Queue

        Returns
        -------
        A list of (int, str) pairs containing the code and message for each event in the scope's
        event queue.
        """
        events = []
        while True:
            event_info = self.query('evmsg?').split(',', 1)
            code = int(event_info[0])
            message = event_info[1][1:-1]
            if code == 0:
                break
            elif code == 1:
                self.query('*ESR?')  # Reload event queue
            else:
                events.append((code, message))
        return events

    @property
    def _datetime(self):
        resp = self.query(':date?;:time?')
        return dt.datetime.strptime(resp, '"%Y-%m-%d";"%H:%M:%S"')

    @_datetime.setter
    def _datetime(self, value):
        if not isinstance(value, dt.datetime):
            raise TypeError('value must be a datetime object')
        message = value.strftime(':date "%Y-%m-%d";:time "%H:%M:%S"')
        self.write(message)

    horizontal_scale = SCPI_Facet('hor:main:scale', convert=float, units='s')
    horizontal_delay = SCPI_Facet('hor:delay:pos', convert=float, units='s')
    math_function = property(get_math_function, set_math_function)

    #     ##### old routine without ntries-type error handling #####
    #
    #     # with inst.ignore_warning(visa.constants.VI_SUCCESS_MAX_CNT):
    #     #     # old code
    #     #     # (_, width), _ = inst.visalib.read(inst.session, 2)  # read first 2 bytes
    #     #     (_, width) = str(inst.visalib.read(inst.session, 2)[0],'utf-8')  # read first 2 bytes
    #     #     num_bytes = int(inst.visalib.read(inst.session, int(width))[0])
    #     #     buf = bytearray(num_bytes)
    #     #     cursor = 0
    #     #     while cursor < num_bytes:
    #     #         raw_bin, _ = inst.visalib.read(inst.session, num_bytes-cursor)
    #     #         buf[cursor:cursor+len(raw_bin)] = raw_bin
    #     #         cursor += len(raw_bin)
    #     #         print(cursor)
    #     # if old_params:
    #     #     inst.end_input = old_end_input
    #     #     inst.read_termination = old_read_termination
    #     #     inst.timeout = old_timeout
    #     # inst.read()  # Eat termination
    #


    # def get_data(self, channel=1):
    #     """Retrieve a trace from the scope.
    #     Pulls data from channel `channel` and returns it as a tuple ``(t,y)``
    #     of unitful arrays.
    #     Parameters
    #     ----------
    #     channel : int, optional
    #         Channel number to pull trace from. Defaults to channel 1.
    #     Returns
    #     -------
    #     t, y : pint.Quantity arrays
    #         Unitful arrays of data from the scope. ``t`` is in seconds, while
    #         ``y`` is in volts.
    #     """
    #     self.write("data:source ch{}".format(channel))
    #     stop = int(self.query("wfmpre:nr_pt?"))  # Get source's number of points
    #     stop = 10000
    #     self.write("data:width 2")
    #     self.write("data:encdg RIBinary")
    #     self.write("data:start 1")
    #     self.write("data:stop {}".format(stop))
    #
    #     #self.resource.flow_control = 1  # Soft flagging (XON/XOFF flow control)
    #
    #     with self.resource.ignore_warning(visa.constants.VI_SUCCESS_MAX_CNT),\
    #          visa_context(self.resource, timeout=10000, read_termination=None,
    #                       end_input=visa.constants.SerialTermination.none):
    #
    #         self.write("curve?")
    #         visalib = self.resource.visalib
    #         session = self.resource.session
    #         # NB: Must take slice of bytes returned by visalib.read,
    #         # to keep from autoconverting to int
    #         width_byte = visalib.read(session, 2)[0][1:]  # read first 2 bytes
    #         num_bytes = int(visalib.read(session, int(width_byte))[0])
    #         buf = bytearray(num_bytes)
    #         cursor = 0
    #         while cursor < num_bytes:
    #             raw_bin, _ = visalib.read(session, num_bytes-cursor)
    #             buf[cursor:cursor+len(raw_bin)] = raw_bin
    #             cursor += len(raw_bin)
    #
    #     self.resource.read()  # Eat termination
    #
    #     num_points = int(num_bytes // 2)
    #     raw_data_y = np.frombuffer(buf, dtype='>i2', count=num_points)
    #
    #     # Get scale and offset factors
    #     x_scale = float(self.query("wfmpre:xincr?"))
    #     y_scale = float(self.query("wfmpre:ymult?"))
    #     x_zero = float(self.query("wfmpre:xzero?"))
    #     y_zero = float(self.query("wfmpre:yzero?"))
    #     x_offset = float(self.query("wfmpre:pt_off?"))
    #     y_offset = float(self.query("wfmpre:yoff?"))
    #
    #     x_unit_str = self.query("wfmpre:xunit?")[1:-1]
    #     y_unit_str = self.query("wfmpre:yunit?")[1:-1]
    #
    #     unit_map = {
    #         'U': '',
    #         'Volts': 'V'
    #     }
    #
    #     x_unit_str = unit_map.get(x_unit_str, x_unit_str)
    #     try:
    #         x_unit = u.parse_units(x_unit_str)
    #     except UndefinedUnitError:
    #         x_unit = u.dimensionless
    #
    #     y_unit_str = unit_map.get(y_unit_str, y_unit_str)
    #     try:
    #         y_unit = u.parse_units(y_unit_str)
    #     except UndefinedUnitError:
    #         y_unit = u.dimensionless
    #
    #     raw_data_x = np.arange(1, num_points+1)
    #
    #     data_x = Q_((raw_data_x - x_offset)*x_scale + x_zero, x_unit)
    #     data_y = Q_((raw_data_y - y_offset)*y_scale + y_zero, y_unit)
    #
    #     return data_x, data_y




class StatScope(TekScope):
    def are_measurement_stats_on(self):
        """Returns whether measurement statistics are currently enabled"""
        res = self.query("measu:statistics:mode?")
        return res not in ['OFF', '0']

    def enable_measurement_stats(self, enable=True):
        """Enables measurement statistics.

        When enabled, measurement statistics are kept track of, including
        'mean', 'stddev', 'minimum', 'maximum', and 'nsamps'.

        Parameters
        ----------
        enable : bool
            Whether measurement statistics should be enabled
        """
        # For some reason, the DPO 4034 uses ALL instead of ON
        self.write("measu:statistics:mode {}".format('ALL' if enable else 'OFF'))

    def disable_measurement_stats(self):
        """Disables measurement statistics"""
        self.enable_measurement_stats(False)

    def set_measurement_nsamps(self, nsamps):
        """Sets the number of samples used to compute measurements.

        Parameters
        ----------
        nsamps : int
            Number of samples used to compute measurements
        """
        self.write("measu:stati:weighting {}".format(nsamps))


class TDS_200(TekScope):
    """A Tektronix TDS 200 series oscilloscope"""
    _INST_PARAMS_ = ['visa_address']
    _INST_VISA_INFO_ = ('TEKTRONIX', ['TDS 210', 'TDS 220', 'TDS 224'])

# class TDS_600(TekScope):
#     """A Tektronix TDS 600 series oscilloscope"""
#     def get_data(self, channel=1):
#         """Retrieve a trace from the scope.
#         Pulls data from channel `channel` and returns it as a tuple ``(t,y)``
#         of unitful arrays.
#         Parameters
#         ----------
#         channel : int, optional
#             Channel number to pull trace from. Defaults to channel 1.
#         Returns
#         -------
#         t, y : pint.Quantity arrays
#             Unitful arrays of data from the scope. ``t`` is in seconds, while
#             ``y`` is in volts.
#         """
#         self.write("data:source ch{}".format(channel))
#         #stop = int(self.query("wfmpre:nr_pt?"))  # Get source's number of points
#         #stop = 10000
#         stop = int(self.query(f'wfmp:ch{channel}?').split(';')[0].split(',')[4][1:-7])
#         self.write("data:width 2")
#         self.write("data:encdg RIBinary")
#         self.write("data:start 1")
#         self.write("data:stop {}".format(stop))
#
#         #self.resource.flow_control = 1  # Soft flagging (XON/XOFF flow control)
#
#         with self.resource.ignore_warning(visa.constants.VI_SUCCESS_MAX_CNT),\
#              visa_context(self.resource, timeout=10000, read_termination=None,
#                           end_input=visa.constants.SerialTermination.none):
#
#             self.write("curve?")
#             visalib = self.resource.visalib
#             session = self.resource.session
#             # NB: Must take slice of bytes returned by visalib.read,
#             # to keep from autoconverting to int
#             width_byte = visalib.read(session, 2)[0][1:]  # read first 2 bytes
#             num_bytes = int(visalib.read(session, int(width_byte))[0])
#             buf = bytearray(num_bytes)
#             cursor = 0
#             while cursor < num_bytes:
#                 raw_bin, _ = visalib.read(session, num_bytes-cursor)
#                 buf[cursor:cursor+len(raw_bin)] = raw_bin
#                 cursor += len(raw_bin)
#
#         self.resource.read()  # Eat termination
#
#         num_points = int(num_bytes // 2)
#         raw_data_y = np.frombuffer(buf, dtype='>i2', count=num_points)
#
#         # Get scale and offset factors
#         x_scale = Q_(self.query(f'wfmp:ch{channel}?').split(';')[0].split(',')[3][1:-4]).to(u.second).m  #float(self.query("wfmpre:xincr?"))
#         y_scale = float(self.query(f'ch{channel}?').split(';')[1]) #float(self.query("wfmpre:ymult?"))
#         x_zero = 0 #float(self.query("wfmpre:xzero?"))
#         y_zero = 0 #float(self.query("wfmpre:yzero?"))
#         x_offset = 0 #float(self.query("wfmpre:pt_off?"))
#         y_offset = float(self.query(f'wfmp:ch{channel}?').split(';')[-1][:-1])
#
#         x_unit = Q_('second')
#         y_unit = Q_('volt')
#         # x_unit_str = self.query(f'wfmp:ch{channel}?').split(';')[3]
#         # y_unit_str = self.query(f'wfmp:ch{channel}?').split(';')[7]
#         #
#         # unit_map = {
#         #     'U': '',
#         #     'Volts': 'V'
#         # }
#         #
#         # x_unit_str = unit_map.get(x_unit_str, x_unit_str)
#         # try:
#         #     x_unit = u.parse_units(x_unit_str)
#         # except UndefinedUnitError:
#         #     x_unit = u.dimensionless
#         #
#         # y_unit_str = unit_map.get(y_unit_str, y_unit_str)
#         # try:
#         #     y_unit = u.parse_units(y_unit_str)
#         # except UndefinedUnitError:
#         #     y_unit = u.dimensionless
#
#         raw_data_x = np.arange(1, num_points+1)
#
#         data_x = Q_((raw_data_x - x_offset)*x_scale + x_zero, x_unit)
#         data_y = Q_((raw_data_y - y_offset)*y_scale + y_zero, y_unit)
#
#         return data_x, data_y

# class TDS_600(TekScope):
#     """A Tektronix TDS 600 series oscilloscope"""
#     def get_data(self, channel=1):
#         """Retrieve a trace from the scope.
#         Pulls data from channel `channel` and returns it as a tuple ``(t,y)``
#         of unitful arrays.
#         Parameters
#         ----------
#         channel : int, optional
#             Channel number to pull trace from. Defaults to channel 1.
#         Returns
#         -------
#         t, y : pint.Quantity arrays
#             Unitful arrays of data from the scope. ``t`` is in seconds, while
#             ``y`` is in volts.
#         """
#         self.write("data:source ch{}".format(channel))
#         #stop = int(self.query("wfmpre:nr_pt?"))  # Get source's number of points
#         #stop = 10000
#         stop = int(self.query(f'wfmp:ch{channel}?').split(';')[0].split(',')[4][1:-7])
#         self.write("data:width 2")
#         self.write("data:encdg RIBinary")
#         self.write("data:start 1")
#         self.write("data:stop {}".format(stop))
#
#         #self.resource.flow_control = 1  # Soft flagging (XON/XOFF flow control)
#
#         with self.resource.ignore_warning(visa.constants.VI_SUCCESS_MAX_CNT),\
#              visa_context(self.resource, timeout=10000, read_termination=None,
#                           end_input=visa.constants.SerialTermination.none):
#
#             self.write("curve?")
#             visalib = self.resource.visalib
#             session = self.resource.session
#             # NB: Must take slice of bytes returned by visalib.read,
#             # to keep from autoconverting to int
#             width_byte = visalib.read(session, 2)[0][1:]  # read first 2 bytes
#             num_bytes = int(visalib.read(session, int(width_byte))[0])
#             buf = bytearray(num_bytes)
#             cursor = 0
#             while cursor < num_bytes:
#                 raw_bin, _ = visalib.read(session, num_bytes-cursor)
#                 buf[cursor:cursor+len(raw_bin)] = raw_bin
#                 cursor += len(raw_bin)
#
#         self.resource.read()  # Eat termination
#
#         num_points = int(num_bytes // 2)
#         raw_data_y = np.frombuffer(buf, dtype='>i2', count=num_points)
#
#         # Get scale and offset factors
#         x_scale = Q_(self.query(f'wfmp:ch{channel}?').split(';')[0].split(',')[3][1:-4]).to(u.second).m  #float(self.query("wfmpre:xincr?"))
#         y_scale = float(self.query(f'ch{channel}?').split(';')[1]) #float(self.query("wfmpre:ymult?"))
#         x_zero = 0 #float(self.query("wfmpre:xzero?"))
#         y_zero = 0 #float(self.query("wfmpre:yzero?"))
#         x_offset = 0 #float(self.query("wfmpre:pt_off?"))
#         y_offset = float(self.query(f'wfmp:ch{channel}?').split(';')[-1][:-1])
#
#         x_unit = Q_('second')
#         y_unit = Q_('volt')
#         # x_unit_str = self.query(f'wfmp:ch{channel}?').split(';')[3]
#         # y_unit_str = self.query(f'wfmp:ch{channel}?').split(';')[7]
#         #
#         # unit_map = {
#         #     'U': '',
#         #     'Volts': 'V'
#         # }
#         #
#         # x_unit_str = unit_map.get(x_unit_str, x_unit_str)
#         # try:
#         #     x_unit = u.parse_units(x_unit_str)
#         # except UndefinedUnitError:
#         #     x_unit = u.dimensionless
#         #
#         # y_unit_str = unit_map.get(y_unit_str, y_unit_str)
#         # try:
#         #     y_unit = u.parse_units(y_unit_str)
#         # except UndefinedUnitError:
#         #     y_unit = u.dimensionless
#
#         raw_data_x = np.arange(1, num_points+1)
#
#         data_x = Q_((raw_data_x - x_offset)*x_scale + x_zero, x_unit)
#         data_y = Q_((raw_data_y - y_offset)*y_scale + y_zero, y_unit)
#
#         return data_x, data_y


class TDS_1000(TekScope):
    """A Tektronix TDS 1000 series oscilloscope"""
    _INST_PARAMS_ = ['visa_address']
    _INST_VISA_INFO_ = ('TEKTRONIX', ['TDS 1001B', 'TDS 1002B', 'TDS 1012B'])


class TDS_2000(TekScope):
    """A Tektronix TDS 2000 series oscilloscope"""
    _INST_PARAMS_ = ['visa_address']
    _INST_VISA_INFO_ = ('TEKTRONIX', ['TDS 2002B', 'TDS 2004B',
                                      'TDS 2012B', 'TDS 2014B',
                                      'TDS 2022B', 'TDS 2024B'])


class TDS_3000(StatScope):
    """A Tektronix TDS 3000 series oscilloscope."""
    _INST_PARAMS_ = ['visa_address']
    _INST_VISA_INFO_ = ('TEKTRONIX', ['TDS 3012', 'TDS 3012B', 'TDS 3012C',
                                      'TDS 3014', 'TDS 3014B', 'TDS 3014C',
                                      'TDS 3032', 'TDS 3032B', 'TDS 3032C',
                                      'TDS 3034', 'TDS 3034B', 'TDS 3034C',
                                      'TDS 3052', 'TDS 3052B', 'TDS 3052C',
                                      'TDS 3054', 'TDS 3054B', 'TDS 3054C',])

    max_waveform_length = 10000
    waveform_length = SCPI_Facet('wfmpre:nr_pt', convert=int, readonly=True,
                                 doc="Record length of the source waveform")
    datetime = TekScope._datetime


class MSO_DPO_2000(StatScope):
    """A Tektronix MSO/DPO 2000 series oscilloscope."""
    _INST_PARAMS_ = ['visa_address']
    _INST_VISA_INFO_ = ('TEKTRONIX', ['MSO2012', 'MSO2014', 'MSO2024',
                                      'DPO2012', 'DPO2014', 'DPO2024',])

    max_waveform_length = 1250000
    waveform_length = SCPI_Facet('wfmoutpre:recordlength', convert=int, readonly=True,
                                 doc="Record length of the source waveform")
    datetime = TekScope._datetime

    def _waveform_params(self):
        return self._unpack_wfm_params(self.query('wfmoutpre?').split(';'))

    @staticmethod
    def _unpack_wfm_params(param_strs):
        return {key:f(val) for val,(key,f) in
                zip(param_strs,
                    [('byt_n', int),
                     ('bit_n', int),
                     ('enc', to_str),
                     ('bn_f', to_str),
                     ('byt_o', to_str),
                     ('wfi', strstr),
                     ('nr_p', int),
                     ('pt_f', to_str),
                     ('xun', strstr),
                     ('xin', float),
                     ('xze', float),
                     ('pt_o', int),
                     ('yun', strstr),
                     ('ymu', float),
                     ('yof', float),
                     ('yze', float),
                     ('comp', to_str),
                     ('reco', int),
                     ('filterf', int)])}

    ch = ChannelProperty()
    meas = ChannelProperty()

    meas.facet(SCPI_Facet('measu:meas{}:type'))

    def set_min_window(self, width):
        width_s = Q_(width).m_as('s')
        mantissa, exponent = (float(x) for x in format(width_s, 'e').split('e'))
        if mantissa <= 2:
            scale_s = 0.2 * 10.**exponent
        elif mantissa <= 4:
            scale_s = 0.4 * 10.**exponent
        else:
            scale_s = 10.**exponent
        scale_s = max(2e-9, scale_s)
        scale_s = min(100., scale_s)
        self.write('hor:scale {:E}', scale_s)


class MSO_DPO_4000(StatScope):
    """A Tektronix MSO/DPO 4000 series oscilloscope."""
<<<<<<< HEAD
    _INST_PARAMS_ = ['visa_address']
    _INST_VISA_INFO_ = ('TEKTRONIX', ['MSO4032', 'DPO4032', 'MSO4034', 'DPO4034',
                                      'MSO4054', 'DPO4054', 'MSO4104', 'DPO4104',])
    datetime = TekScope._datetime


def load_csv(filename):
    """Load CSV data produced by a Tektronix oscilloscope.

    *Only developed and tested on CSV data generated by a TDS1001B*
    """
    import csv
    info = {}
    x_mag, y_mag = [], []
    with open(filename, 'rt', newline='') as f:
        reader = csv.reader(f, delimiter=',')
        for row in reader:
            key, value, _, x, y = row[:5]
            if key:
                info[key] = value

            x_mag.append(float(x))
            y_mag.append(float(y))

        x_units = u.parse_units(info['Horizontal Units'])
        y_units = u.parse_units(info['Vertical Units'])
        x_offset = 0.  # Not in CSV?
        y_offset = float(info['Vertical Offset'])
        x_scale = float(info['Horizontal Scale'])
        y_scale = float(info['Vertical Scale'])
        x_zero = 0.  # Not in CSV?
        y_zero = float(info['Yzero'])

        x_mag_arr = np.array(x_mag)
        y_mag_arr = np.array(y_mag)

        data_x = Q_((x_mag_arr - x_offset)*x_scale + x_zero, x_units)
        data_y = Q_((y_mag_arr - y_offset)*y_scale + y_zero, y_units)
        return data_x, data_y


try:
    from ._tektronix_async import patch_class
    patch_class(TekScope)
except (SyntaxError, ImportError):
    pass
=======
    def _initialize(self):
        self._rsrc.read_termination = '\n'
        self.write("header OFF")
>>>>>>> 5f2c7ca9
<|MERGE_RESOLUTION|>--- conflicted
+++ resolved
@@ -72,12 +72,7 @@
     'TDS_200': ('TEKTRONIX', ['TDS 210']),
     'TDS_3000': ('TEKTRONIX', ['TDS 3032', 'TDS 3034B']),
     'MSO_DPO_4000': ('TEKTRONIX', ['MSO4034', 'DPO4034', 'DPO2024'])
-<<<<<<< HEAD
-=======
-}
-
->>>>>>> 5f2c7ca9
-
+    }
 MODEL_CHANNELS = {
     'TDS 210': 2,
     'TDS 220': 2,
@@ -109,16 +104,12 @@
     'TDS 3054': 4,
     'TDS 3054B': 4,
     'TDS 3054C': 4,
-<<<<<<< HEAD
     'MSO2012': 2,
     'DPO2012': 2,
     'MSO2014': 4,
     'DPO2014': 4,
     'MSO2024': 4,
     'DPO2024': 4,
-=======
-    'TDS 654C': 4,
->>>>>>> 5f2c7ca9
     'MSO4032': 2,
     'DPO4032': 2,
     'MSO4034': 4,
@@ -232,7 +223,6 @@
 
         self.write("header OFF")
 
-<<<<<<< HEAD
     def _waveform_params(self):
         return {
             'xin': float(self.query("wfmpre:xincr?")),
@@ -246,10 +236,6 @@
         }
 
     def get_data(self, channel=1, width=2):
-=======
-
-    def get_data(self, channel=1):
->>>>>>> 5f2c7ca9
         """Retrieve a trace from the scope.
 
         Pulls data from channel `channel` and returns it as a tuple ``(t,y)``
@@ -286,32 +272,6 @@
             old_params = True
         except:
             pass
-<<<<<<< HEAD
-
-        inst.timeout = 10000
-        inst.read_termination = None
-        # inst.end_input = visa.constants.SerialTermination.none
-        inst.write("curve?")
-
-        with inst.ignore_warning(visa.constants.VI_SUCCESS_MAX_CNT):
-            # old code
-            # (_, width), _ = inst.visalib.read(inst.session, 2)  # read first 2 bytes
-            (_, width) = str(inst.visalib.read(inst.session, 2)[0],'utf-8')  # read first 2 bytes
-            num_bytes = int(inst.visalib.read(inst.session, int(width))[0])
-            buf = bytearray(num_bytes)
-            cursor = 0
-            while cursor < num_bytes:
-                raw_bin, _ = inst.visalib.read(inst.session, num_bytes-cursor)
-                buf[cursor:cursor+len(raw_bin)] = raw_bin
-                cursor += len(raw_bin)
-                print(cursor)
-        if old_params:
-            inst.end_input = old_end_input
-            inst.read_termination = old_read_termination
-            inst.timeout = old_timeout
-        inst.read()  # Eat termination
-=======
->>>>>>> 5f2c7ca9
 
         inst.timeout = 10000
         inst.read_termination = None
@@ -1022,7 +982,6 @@
 
 class MSO_DPO_4000(StatScope):
     """A Tektronix MSO/DPO 4000 series oscilloscope."""
-<<<<<<< HEAD
     _INST_PARAMS_ = ['visa_address']
     _INST_VISA_INFO_ = ('TEKTRONIX', ['MSO4032', 'DPO4032', 'MSO4034', 'DPO4034',
                                       'MSO4054', 'DPO4054', 'MSO4104', 'DPO4104',])
@@ -1068,9 +1027,4 @@
     from ._tektronix_async import patch_class
     patch_class(TekScope)
 except (SyntaxError, ImportError):
-    pass
-=======
-    def _initialize(self):
-        self._rsrc.read_termination = '\n'
-        self.write("header OFF")
->>>>>>> 5f2c7ca9
+    pass