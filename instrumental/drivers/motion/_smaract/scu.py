"""Driver module for Smaract SCU controller.

This module allows controls of linear SLC stages or rotary ones using the SCU controller

The smaract libraries must be known by the system, adding their location on the system path
"""

from __future__ import division

from instrumental import u as ureg

from instrumental.log import get_logger
from instrumental.drivers import Facet
from instrumental.drivers import ParamSet
from instrumental.drivers.motion.smaract import SmaractDevice
from instrumental.drivers.motion._smaract.scu_midlib import NiceSCU, SmarActError, OPERATING_MODES
from instrumental.drivers.util import check_units

log = get_logger(__name__)

ureg._on_redefinition = 'ignore'
Q_ = ureg.Quantity


def list_instruments():
    ids, Nids = NiceSCU.GetAvailableDevices(2048)
<<<<<<< HEAD
    NiceSCU.InitDevices(OPERATING_MODES['SA_SYNCHRONOUS_COMMUNICATION'])
    ids = [NiceSCU.GetDeviceID(ind) for ind in range(Nids)]
=======
>>>>>>> 029647a9
    pset = []
    if Nids > 0:
        if Nids == 1:
            ids = [ids]
        NiceSCU.InitDevices(OPERATING_MODES['SA_SYNCHRONOUS_COMMUNICATION'])

        for ind, idd in enumerate(ids):
            try:
                rotation = False
                ind_channel = 0
                while True:
                    act = NiceSCU.Actuator(ind, ind_channel)
                    try:
                        act.GetStatus_S()
                    except SmarActError as e:
                        # will fire an error if the ind_channel is invalid
                        break
                    try:
                        sensor = bool(act.GetSensorPresent_S())
                    except SmarActError as e:
                        sensor = False
                    if sensor:
                        try:
                            act.GetAngle_S()
                            rotation = True
                        except SmarActError:
                            rotation = False
                    ind_channel += 1
            except SmarActError as e:
                pass
            for ind_channel in range(ind_channel):
                pset.append(ParamSet(SCU if not sensor else SCURotation if rotation else SCULinear,
                                     id=idd, index=ind_channel, sensor=sensor,
                                     rotation=rotation, nchannels=ind_channel+1,
                                     units='steps' if not sensor else 'deg' if rotation else 'µm'))
        NiceSCU.ReleaseDevices()

    return pset


FREQ_LIMITS = Q_((1, 18500), units='Hz')  # Hz
AMP_LIMITS = Q_((15, 100), units='V')  # V


class SCU(SmaractDevice):
    """ Class for controlling actuators from smaract using the SCU controller

    Takes the device index and channel index as init parameters

    """
    _INST_PARAMS_ = ['id', 'index']
    dev_type = 'stepper'
    units = 'steps'

    def _initialize(self):
        """

        Returns
        -------

        """
        self.device_id = self._paramset['id']
        self.channel_index = self._paramset['index']
        self.nchannels = self._paramset['nchannels']
        self._hold_time = 0
        self._actuator = None
        self._internal_counter = 0
        self._frequency = 100
        self._open(self.device_id)

        if self.units not in ureg:
            ureg.define(f'{self.units} = 1 = {self.units}')

    def _open(self, device_id):
        try:
            NiceSCU.ReleaseDevices()
        except SmarActError as e:
            log.info('Cannot release SCU controller devices as none have been initialized yet')

        NiceSCU.AddDeviceToInitDevicesList(device_id)
        NiceSCU.InitDevices(OPERATING_MODES['SA_SYNCHRONOUS_COMMUNICATION'])

        self._actuator = NiceSCU.Actuator(0, self.channel_index)

    def close(self):
        NiceSCU.ReleaseDevices()

    def stop(self):
        self._actuator.Stop_S()

    @classmethod
    def get_devices(cls):
        devs, Ndevs = NiceSCU.GetAvailableDevices(2048)
        if Ndevs == 1:
            return [devs]
        else:
            return devs

    def has_sensor(self):
        try:
            ret = self._actuator.GetSensorPresent_S()
            if ret == NiceSCU._defs['SA_SENSOR_PRESENT']:
                return True
            else:
                return False
        except SmarActError:
            return False

    @Facet(units='ms')
    def hold_time(self):
        return self._hold_time

    @hold_time.setter
    def hold_time(self, time):
        self._hold_time = time

    @Facet(units='Hz', limits=(0, 18500))
    def max_frequency(self):
        return self._actuator.GetClosedLoopMaxFrequency_S()

    @max_frequency.setter
    def max_frequency(self, frequency):
        return self._actuator.SetClosedLoopMaxFrequency_S(frequency)

    @Facet
    def is_referenced(self):
        ret = self._actuator.GetPhysicalPositionKnown_S()
        if ret == NiceSCU._defs['SA_PHYSICAL_POSITION_KNOWN.']:
            return True
        else:
            return False

    @Facet(units='V', limits=AMP_LIMITS.m_as('V'))
    def amplitude(self):

        return self._actuator.GetAmplitude_S() / 10

    @property
    def amplitude_limits(self):
        return AMP_LIMITS

    @amplitude.setter
    def amplitude(self, amp):
        self._internal_counter = 0  # reset the internal counter as it has no meaning if amplitude change
        self._actuator.SetAmplitude_S(int(amp * 10))

    @Facet(units='Hz', limits=FREQ_LIMITS.m_as('Hz'))
    def frequency(self):
        return self._frequency

    @frequency.setter
    def frequency(self, freq):
        self._frequency = freq

    @property
    def frequency_limits(self):
        return FREQ_LIMITS

    def move_to(self, value, move_type='rel'):
        """

        Parameters
        ----------
        value: (float) position in steps
        move_type: (str) without sensor can only be 'rel' for relative motion fro a given number of steps
        """
        if isinstance(value, Q_):
            value = value.magnitude

        if move_type == 'abs':
            log.info('No Absolute Move possible, only relative stepping is available using a relative move using'
                     'internal counter')
            rel_value = value-self._internal_counter
            self._actuator.MoveStep_S(int(rel_value), int(self.amplitude.magnitude * 10),
                                      int(self.frequency.magnitude))
            self._internal_counter += rel_value
        else:
            self._actuator.MoveStep_S(int(value), int(self.amplitude.magnitude * 10),
                                      int(self.frequency.magnitude))
            self._internal_counter += value

    def move_home(self, autozero=True):
        if not self.has_sensor():

            log.info('No possible homing as no sensor is present, setting current position as 0 in internal counter')
            self._internal_counter = 0
            self.move_to(Q_(self._internal_counter, self.units), 'abs')

        else:
            self._actuator.MoveToReference_S(self.hold_time.magnitude,
                                           NiceSCU._defs['SA_AUTO_ZERO'] if autozero else
                                           NiceSCU._defs['SA_NO_AUTO_ZERO'])

    def check_position(self):
        return Q_(self._internal_counter, self.units)


class SCULinear(SCU):
    _INST_PARAMS_ = ['id', 'index']
    dev_type = 'linear'
    units = 'µm'

    @check_units(value='µm')
    def move_to(self, value, move_type='abs'):
        """

        Parameters
        ----------
        value: (float) position in µm
        move_type: (str) either 'rel' for relative motion or 'abs' for absolute positioning
        """

        if move_type == 'abs':
            self._actuator.MovePositionAbsolute_S(value.m_as('µm') * 10, self.hold_time.magnitude)  # takes value in 1/10 of µm
        else:
            self._actuator.MovePositionRelative_S(value.m_as('µm') * 10, self.hold_time.magnitude)   # takes value in 1/10 of µm

    def check_position(self):
        return Q_(0.1 * self._actuator.GetPosition_S(), 'µm')


class SCURotation(SCU):
    _INST_PARAMS_ = ['id', 'index']
    dev_type = 'rotation'
    units = 'deg'

    @check_units(value='deg')
    def move_to(self, value, move_type='abs'):
        """

        Parameters
        ----------
        value: (float) rotation in deg
        move_type: (str) either 'rel' for relative motion or 'abs' for absolute positioning
        """

        if move_type == 'abs':
            self._actuator.MoveAngleAbsolute_S(value.m_as('mdeg') * 10, self.hold_time.magnitude)  # takes value in 1/10 of µm
        else:
            self._actuator.MoveAngleRelative_S(value.m_as('mdeg') * 10, self.hold_time.magnitude)  # takes value in 1/10 of µm

    def check_position(self):
        return Q_(self._actuator.GetAngle_S(), 'deg')


if __name__ == '__main__':
    from instrumental import instrument
    paramsets = list_instruments()
    # inst = instrument(paramsets[0])
    # try:
    #     NiceSCU.ReleaseDevices()
    # except SmarActError as e:
    #     print(e)
    ids = SCU.get_devices()
    dev = instrument(paramsets[0])
    dev.move_home()
    pos = dev.check_position()
    pass
    dev.close()
<|MERGE_RESOLUTION|>--- conflicted
+++ resolved
@@ -24,11 +24,8 @@
 
 def list_instruments():
     ids, Nids = NiceSCU.GetAvailableDevices(2048)
-<<<<<<< HEAD
     NiceSCU.InitDevices(OPERATING_MODES['SA_SYNCHRONOUS_COMMUNICATION'])
     ids = [NiceSCU.GetDeviceID(ind) for ind in range(Nids)]
-=======
->>>>>>> 029647a9
     pset = []
     if Nids > 0:
         if Nids == 1:
